--- conflicted
+++ resolved
@@ -337,7 +337,6 @@
 
         self.assertListEqual(actual, expected)
 
-<<<<<<< HEAD
     def test_higher_order_function_failures(self):
         from pyspark.sql.functions import col, exists, transform
 
@@ -360,7 +359,7 @@
         # Should fail if function doesn't return Column
         with self.assertRaises(ValueError):
             transform(col("foo"), lambda x: 1)
-=======
+
     def test_window_functions(self):
         df = self.spark.createDataFrame([(1, "1"), (2, "2"), (1, "2"), (1, "2")], ["key", "value"])
         w = Window.partitionBy("value").orderBy("key")
@@ -460,7 +459,6 @@
         df = self.spark.range(1).selectExpr("'2017-01-22' as dateCol")
         parse_result = df.select(functions.to_date(functions.col("dateCol"))).first()
         self.assertEquals(date(2017, 1, 22), parse_result['to_date(`dateCol`)'])
->>>>>>> 3b5b5334
 
 
 if __name__ == "__main__":
