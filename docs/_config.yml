highlighter: rouge
markdown: kramdown
gems:
  - jekyll-redirect-from

# For some reason kramdown seems to behave differently on different
# OS/packages wrt encoding. So we hard code this config.
kramdown:
  entity_output: numeric

plugins:
  - jekyll-redirect-from

include:
  - _static
  - _modules

# These allow the documentation to be updated with newer releases
# of Spark, Scala, and Mesos.
<<<<<<< HEAD
SPARK_VERSION: 3.0.1
SPARK_VERSION_SHORT: 3.0.1
=======
SPARK_VERSION: 3.0.2
SPARK_VERSION_SHORT: 3.0.2
>>>>>>> 64845790
SCALA_BINARY_VERSION: "2.12"
SCALA_VERSION: "2.12.10"
MESOS_VERSION: 1.0.0
SPARK_ISSUE_TRACKER_URL: https://issues.apache.org/jira/browse/SPARK
SPARK_GITHUB_URL: https://github.com/apache/spark<|MERGE_RESOLUTION|>--- conflicted
+++ resolved
@@ -17,13 +17,8 @@
 
 # These allow the documentation to be updated with newer releases
 # of Spark, Scala, and Mesos.
-<<<<<<< HEAD
-SPARK_VERSION: 3.0.1
-SPARK_VERSION_SHORT: 3.0.1
-=======
 SPARK_VERSION: 3.0.2
 SPARK_VERSION_SHORT: 3.0.2
->>>>>>> 64845790
 SCALA_BINARY_VERSION: "2.12"
 SCALA_VERSION: "2.12.10"
 MESOS_VERSION: 1.0.0
